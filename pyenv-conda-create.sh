#!/usr/bin/env bash

#echo "usage: ./${0##*/} <env-name>"

# ====================================================
# import the utils 
. bash_utils.sh 

# ====================================================


export ENV_NAME=$1

if [[ -z "$ENV_NAME" ]]; then
    ENV_NAME='pyslam'
fi

<<<<<<< HEAD
=======
#echo "ENV_NAME: $ENV_NAME"

print_blue '================================================'
print_blue "Creating Conda Environment: $ENV_NAME"
print_blue '================================================'

>>>>>>> 6e6bc1f2
# check that conda is activated 
if ! command -v conda &> /dev/null
then
    echo "conda could not be found! did you installed/activated conda?"
    exit
fi

<<<<<<< HEAD
#conda create --name $ENV_NAME --file requirements-conda.txt -c conda-forge
# or (easier)
conda env create -f requirements-conda.yml
=======
export PYSLAM_PYTHON_VERSION="3.8.10"

if conda env list | grep -q "^$ENV_NAME$"; then
    echo "Conda environment $ENV_NAME already exists."
else 
    #conda create --name $ENV_NAME --file requirements-conda.txt -c conda-forge
    # or (easier)
    #conda env create -f requirements-conda.yml
    conda create -yn $ENV_NAME python=$PYSLAM_PYTHON_VERSION
fi 
>>>>>>> 6e6bc1f2

# activate created env 
. pyenv-conda-activate.sh 

#which pip  # this should refer to */pyslam/bin/pip  (that is actually pip3)

#pip3 install --upgrade setuptools

# install required packages (basic packages, some unresolved conflicts may be resolved by the next steps)
pip3 install -r requirements-pip3.txt #-vvv

# install opencv python from source with non-free modules enabled (installation order does matter here!)
. install_opencv_python.sh


# To activate this environment, use
#   $ conda activate pyslam
# To deactivate an active environment, use
#   $ conda deactivate<|MERGE_RESOLUTION|>--- conflicted
+++ resolved
@@ -15,15 +15,12 @@
     ENV_NAME='pyslam'
 fi
 
-<<<<<<< HEAD
-=======
 #echo "ENV_NAME: $ENV_NAME"
 
 print_blue '================================================'
 print_blue "Creating Conda Environment: $ENV_NAME"
 print_blue '================================================'
 
->>>>>>> 6e6bc1f2
 # check that conda is activated 
 if ! command -v conda &> /dev/null
 then
@@ -31,11 +28,6 @@
     exit
 fi
 
-<<<<<<< HEAD
-#conda create --name $ENV_NAME --file requirements-conda.txt -c conda-forge
-# or (easier)
-conda env create -f requirements-conda.yml
-=======
 export PYSLAM_PYTHON_VERSION="3.8.10"
 
 if conda env list | grep -q "^$ENV_NAME$"; then
@@ -46,7 +38,6 @@
     #conda env create -f requirements-conda.yml
     conda create -yn $ENV_NAME python=$PYSLAM_PYTHON_VERSION
 fi 
->>>>>>> 6e6bc1f2
 
 # activate created env 
 . pyenv-conda-activate.sh 
