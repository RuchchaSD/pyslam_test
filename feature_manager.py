--- conflicted
+++ resolved
@@ -57,12 +57,9 @@
 R2d2Feature2D = import_from('feature_r2d2', 'R2d2Feature2D')
 KeyNetDescFeature2D = import_from('feature_keynet', 'KeyNetDescFeature2D')
 DiskFeature2D = import_from('feature_disk', 'DiskFeature2D')
-<<<<<<< HEAD
-=======
 AlikedFeature2D = import_from('feature_aliked', 'AlikedFeature2D')
 LightGlueSIFTFeature2D = import_from('feature_lightglue_sift', 'LightGlueSIFTFeature2D')
 KeyNetAffNetHardNetFeature2D = import_from('feature_keynet_affnet_hardnet', 'KeyNetAffNetHardNetFeature2D')
->>>>>>> 6e6bc1f2
 
 kVerbose = True   
 
@@ -494,11 +491,12 @@
         elif self.detector_type == FeatureDetectorTypes.DISK:       
             self.num_levels = 1 # force 
             self.need_color_image = True               
-<<<<<<< HEAD
             self._feature_detector = DiskFeature2D(num_features=self.num_features)          
             #    
-            #                                                                                                                                           
-=======
+            #       
+        elif self.detector_type == FeatureDetectorTypes.DISK:       
+            self.num_levels = 1 # force 
+            self.need_color_image = True               
             self._feature_detector = DiskFeature2D(num_features=self.num_features)      
             self.keypoint_filter_type = KeyPointFilterTypes.NONE                
             #    
@@ -526,7 +524,6 @@
         elif self.detector_type == FeatureDetectorTypes.NONE:    
             self._feature_detector = None
             self.keypoint_filter_type = KeyPointFilterTypes.NONE                                                                                                                                                                        
->>>>>>> 6e6bc1f2
         else:
             raise ValueError("Unknown feature detector %s" % self.detector_type)
                 
@@ -727,9 +724,6 @@
                     raise ValueError("You cannot use DISK internal descriptor without DISK detector!\nPlease, select DISK as both descriptor and detector!")
                 self._feature_descriptor = self._feature_detector  # reuse detector object                                     
                 #
-<<<<<<< HEAD
-                #                                                                                                                                                                                                                                                               
-=======
                 #     
             elif self.descriptor_type == FeatureDescriptorTypes.ALIKED:   
                 self.oriented_features = False                           
@@ -751,7 +745,6 @@
                 self._feature_descriptor = self._feature_detector  # reuse the same detector object  
                 #
                 #                                                                                                                                                                                                                                                                          
->>>>>>> 6e6bc1f2
             elif self.descriptor_type == FeatureDescriptorTypes.NONE:        
                 self._feature_descriptor = None                                              
             else:
