--- conflicted
+++ resolved
@@ -1,11 +1,7 @@
 
 # Install pyslam under macOS 
 
-<<<<<<< HEAD
-The following procedure has been tested under *Big Sur 11.2* and *Xcode 12.0*. Please consider that, at present, **I'm not able to provide support on macOS anymore**. 
-=======
 The following procedure has been tested under *Sonoma 14.5* and *Xcode 15.4*. 
->>>>>>> 6e6bc1f2
 
 Please, follow these install steps: 
 
