"""
* This file is part of PYSLAM 
*
* Copyright (C) 2016-present Luigi Freda <luigi dot freda at gmail dot com> 
*
* PYSLAM is free software: you can redistribute it and/or modify
* it under the terms of the GNU General Public License as published by
* the Free Software Foundation, either version 3 of the License, or
* (at your option) any later version.
*
* PYSLAM is distributed in the hope that it will be useful,
* but WITHOUT ANY WARRANTY; without even the implied warranty of
* MERCHANTABILITY or FITNESS FOR A PARTICULAR PURPOSE. See the
* GNU General Public License for more details.
*
* You should have received a copy of the GNU General Public License
* along with PYSLAM. If not, see <http://www.gnu.org/licenses/>.
"""

from enum import Enum
import cv2 


'''
NOTES: 
In order to add a new DETECTOR:
- add a new enum in FeatureDetectorTypes
- manage its 'case' in the detector inialization in feature_manager.py 

In order to add a new DESCRIPTOR:
- add a new enum in FeatureDescriptorTypes
- add the related information in the class FeatureInfo below
- manage its 'case' in the descriptor inialization in feature_manager.py 
'''

class FeatureDetectorTypes(Enum):   
<<<<<<< HEAD
    NONE        = 0 
    SHI_TOMASI  = 1   # "Good Features To Track"
    FAST        = 2   # "Faster and better: a machine learning approachto corner detection" 
    SIFT        = 3   # "Object Recognition from Local Scale-Invariant Features"
    ROOT_SIFT   = 4   # "Three things everyone should know to improve object retrieval"
    SURF        = 5   # "SURF: Speeded Up Robust Features"
    ORB         = 6   # "ORB: An efficient alternative to SIFT or SURF"
    ORB2        = 7   # interface for ORB-SLAM2 features (ORB + spatial keypoint filtering)
    BRISK       = 8   # "BRISK: Binary Robust Invariant Scalable Keypoints"
    KAZE        = 9   # "KAZE Features"
    AKAZE       = 10  # "Fast Explicit Diffusion for Accelerated Features in Nonlinear Scale Spaces"
    SUPERPOINT  = 11  # [end-to-end] joint detector-descriptor - "SuperPoint: Self-Supervised Interest Point Detection and Description"
    AGAST       = 12  # "AGAST Corner Detector: faster than FAST and even FAST-ER"
    GFTT        = 13  # "Good Features To Track" (it includes SHI-TOMASI and HARRIS methods)
    MSER        = 14  # "Robust Wide Baseline Stereo from Maximally Stable Extremal Regions"
    MSD         = 15  # "Interest points via maximal self-dissimilarities" - Unfortunately it does not work on my setup! 
    STAR        = 16  # StarDetector - "Censure: Center surround extremas for realtime feature detection and matching"
    HL          = 17  # Harris-Laplace - "Scale & affine invariant interest point detectors"
    D2NET       = 18  # [end-to-end] joint detector-descriptor - "D2-Net: A Trainable CNN for Joint Detection and Description of Local Features".  
    DELF        = 19  # [end-to-end] joint detector-descriptor - "Large-Scale Image Retrieval with Attentive Deep Local Features".  
    CONTEXTDESC = 20  # [end-to-end] only with CONTEXTDESC descriptor - "ContextDesc: Local Descriptor Augmentation with Cross-Modality Context"  
    LFNET       = 21  # [end-to-end] joint detector-descriptor - "LF-Net: Learning Local Features from Images"
    R2D2        = 22  # [end-to-end] joint detector-descriptor - "R2D2: Repeatable and Reliable Detector and Descriptor"   
    KEYNET      = 23  # "Key.Net: Keypoint Detection by Handcrafted and Learned CNN Filters"
    DISK        = 24  # [end-to-end] joint detector-descriptor - "DISK: Learning local features with policy gradient"

class FeatureDescriptorTypes(Enum):
    NONE        = 0   # used for LK tracker (in main_vo.py)
    SIFT        = 1   # "Object Recognition from Local Scale-Invariant Features"
    ROOT_SIFT   = 2   # "Three things everyone should know to improve object retrieval"
    SURF        = 3   # "SURF: Speeded Up Robust Features"
    ORB         = 4   # [binary] "ORB: An efficient alternative to SIFT or SURF"
    ORB2        = 5   # [binary] interface for ORBSLAM2 features     
    BRISK       = 6   # [binary] "BRISK: Binary Robust Invariant Scalable Keypoints"    
    KAZE        = 7   # only with KAZE or AKAZE detectors - "KAZE Features"
    AKAZE       = 8   # [binary] only with KAZE or AKAZE detectors - "Fast Explicit Diffusion for Accelerated Features in Nonlinear Scale Spaces"
    FREAK       = 9   # [binary] only descriptor - "FREAK: Fast retina keypoint"
    SUPERPOINT  = 10  # [end-to-end] only with SUPERPOINT detector - "SuperPoint: Self-Supervised Interest Point Detection and Description"
    TFEAT       = 11  # only descriptor - " Learning local feature descriptors with triplets and shallow convolutional neural networks"
    BOOST_DESC  = 12  # [binary] only descriptor - "Learning Image Descriptors with Boosting" 
    DAISY       = 13  # only descriptor - "Daisy: An efficient dense descriptor applied to wide baseline stereo" 
    LATCH       = 14  # [binary] only descriptor - "LATCH: Learned Arrangements of Three Patch Codes" 
    LUCID       = 15  # [binary] only descriptor - "Locally uniform comparison image descriptor" - (it requires a color image) <-- !N.B.: not producing good results!
    VGG         = 16  # only descriptor - "Learning local feature descriptors using convex optimisation" 
    HARDNET     = 17  # only descriptor - "Working hard to know your neighbor’s margins: Local descriptor learning loss"
    GEODESC     = 18  # only descriptor - "GeoDesc: Learning Local Descriptors by Integrating Geometry Constraints"
    SOSNET      = 19  # only descriptor - "SOSNet:Second Order Similarity Regularization for Local Descriptor Learning"
    L2NET       = 20  # only descriptor - "L2-Net: Deep Learning of Discriminative Patch Descriptor in Euclidean Space"
    LOGPOLAR    = 21  # only descriptor - "Beyond Cartesian Representations for Local Descriptors"
    D2NET       = 22  # [end-to-end] joint detector-descriptor (only with D2NET detector) - "D2-Net: A Trainable CNN for Joint Detection and Description of Local Features".  
    DELF        = 23  # [end-to-end] joint detector-descriptor (only with DELF detector) - "Large-Scale Image Retrieval with Attentive Deep Local Features".
    CONTEXTDESC = 24  # [end-to-end] only with CONTEXTDESC detector - "ContextDesc: Local Descriptor Augmentation with Cross-Modality Context"      
    LFNET       = 25  # [end-to-end] joint detector-descriptor (only with LFNET detector) - "LF-Net: Learning Local Features from Images"
    R2D2        = 26  # [end-to-end] joint detector-descriptor (only with R2D2 detector) - "R2D2: Repeatable and Reliable Detector and Descriptor" 
    KEYNET      = 27  # keynet descriptor is HARDNET (only with KEYNET detector) - "Key.Net: Keypoint Detection by Handcrafted and Learned CNN Filters"   
    BEBLID      = 28  # [binary] only descriptor - " BEBLID: Boosted Efficient Binary Local Image Descriptor"              
    DISK        = 29  # [end-to-end] joint detector-descriptor - "DISK: Learning local features with policy gradient"    
    
=======
    NONE                = 0 
    SHI_TOMASI          = 1   # "Good Features To Track"
    FAST                = 2   # "Faster and better: a machine learning approachto corner detection" 
    SIFT                = 3   # "Object Recognition from Local Scale-Invariant Features"
    ROOT_SIFT           = 4   # "Three things everyone should know to improve object retrieval"
    SURF                = 5   # "SURF: Speeded Up Robust Features"
    ORB                 = 6   # "ORB: An efficient alternative to SIFT or SURF"
    ORB2                = 7   # interface for ORB-SLAM2 features (ORB + spatial keypoint filtering)
    BRISK               = 8   # "BRISK: Binary Robust Invariant Scalable Keypoints"
    KAZE                = 9   # "KAZE Features"
    AKAZE               = 10  # "Fast Explicit Diffusion for Accelerated Features in Nonlinear Scale Spaces"
    SUPERPOINT          = 11  # [end-to-end] joint detector-descriptor - "SuperPoint: Self-Supervised Interest Point Detection and Description"
    AGAST               = 12  # "AGAST Corner Detector: faster than FAST and even FAST-ER"
    GFTT                = 13  # "Good Features To Track" (it includes SHI-TOMASI and HARRIS methods)
    MSER                = 14  # "Robust Wide Baseline Stereo from Maximally Stable Extremal Regions"
    MSD                 = 15  # "Interest points via maximal self-dissimilarities" - Unfortunately it does not work on my setup! 
    STAR                = 16  # StarDetector - "Censure: Center surround extremas for realtime feature detection and matching"
    HL                  = 17  # Harris-Laplace - "Scale & affine invariant interest point detectors"
    D2NET               = 18  # [end-to-end] joint detector-descriptor - "D2-Net: A Trainable CNN for Joint Detection and Description of Local Features".  
    DELF                = 19  # [end-to-end] joint detector-descriptor - "Large-Scale Image Retrieval with Attentive Deep Local Features".  
    CONTEXTDESC         = 20  # [end-to-end] only with CONTEXTDESC descriptor - "ContextDesc: Local Descriptor Augmentation with Cross-Modality Context"  
    LFNET               = 21  # [end-to-end] joint detector-descriptor - "LF-Net: Learning Local Features from Images"
    R2D2                = 22  # [end-to-end] joint detector-descriptor - "R2D2: Repeatable and Reliable Detector and Descriptor"   
    KEYNET              = 23  # "Key.Net: Keypoint Detection by Handcrafted and Learned CNN Filters"
    DISK                = 24  # [end-to-end] joint detector-descriptor - "DISK: Learning local features with policy gradient"
    ALIKED              = 25  # [end-to-end] joint detector-descriptor - "ALIKED: A Lighter Keypoint and Descriptor Extraction Network via Deformable Transformation"
    LIGHTGLUESIFT       = 26  # To be used with LightGlue
    XFEAT               = 27  # [end-to-end] joint detector-descriptor - "XFeat: Accelerated Features for Lightweight Image Matching"
    KEYNETAFFNETHARDNET = 28  # [kornia-based] Convenience module, which implements KeyNet detector + AffNet + HardNet descriptor. "Key.Net: Keypoint Detection by Handcrafted and Learned CNN Filters"

class FeatureDescriptorTypes(Enum):
    NONE                = 0   # Used for LK tracker (in main_vo.py)
    SIFT                = 1   # "Object Recognition from Local Scale-Invariant Features"
    ROOT_SIFT           = 2   # "Three things everyone should know to improve object retrieval"
    SURF                = 3   # "SURF: Speeded Up Robust Features"
    ORB                 = 4   # [binary] "ORB: An efficient alternative to SIFT or SURF"
    ORB2                = 5   # [binary] interface for ORBSLAM2 features     
    BRISK               = 6   # [binary] "BRISK: Binary Robust Invariant Scalable Keypoints"    
    KAZE                = 7   # only with KAZE or AKAZE detectors - "KAZE Features"
    AKAZE               = 8   # [binary] only with KAZE or AKAZE detectors - "Fast Explicit Diffusion for Accelerated Features in Nonlinear Scale Spaces"
    FREAK               = 9   # [binary] only descriptor - "FREAK: Fast retina keypoint"
    SUPERPOINT          = 10  # [end-to-end] only with SUPERPOINT detector - "SuperPoint: Self-Supervised Interest Point Detection and Description"
    TFEAT               = 11  # only descriptor - " Learning local feature descriptors with triplets and shallow convolutional neural networks"
    BOOST_DESC          = 12  # [binary] only descriptor - "Learning Image Descriptors with Boosting" 
    DAISY               = 13  # only descriptor - "Daisy: An efficient dense descriptor applied to wide baseline stereo" 
    LATCH               = 14  # [binary] only descriptor - "LATCH: Learned Arrangements of Three Patch Codes" 
    LUCID               = 15  # [binary] only descriptor - "Locally uniform comparison image descriptor" - (it requires a color image) <-- !N.B.: not producing good results!
    VGG                 = 16  # only descriptor - "Learning local feature descriptors using convex optimisation" 
    HARDNET             = 17  # only descriptor - "Working hard to know your neighbor’s margins: Local descriptor learning loss"
    GEODESC             = 18  # only descriptor - "GeoDesc: Learning Local Descriptors by Integrating Geometry Constraints"
    SOSNET              = 19  # only descriptor - "SOSNet:Second Order Similarity Regularization for Local Descriptor Learning"
    L2NET               = 20  # only descriptor - "L2-Net: Deep Learning of Discriminative Patch Descriptor in Euclidean Space"
    LOGPOLAR            = 21  # only descriptor - "Beyond Cartesian Representations for Local Descriptors"
    D2NET               = 22  # [end-to-end] joint detector-descriptor (only with D2NET detector) - "D2-Net: A Trainable CNN for Joint Detection and Description of Local Features".  
    DELF                = 23  # [end-to-end] joint detector-descriptor (only with DELF detector) - "Large-Scale Image Retrieval with Attentive Deep Local Features".
    CONTEXTDESC         = 24  # [end-to-end] only with CONTEXTDESC detector - "ContextDesc: Local Descriptor Augmentation with Cross-Modality Context"      
    LFNET               = 25  # [end-to-end] joint detector-descriptor (only with LFNET detector) - "LF-Net: Learning Local Features from Images"
    R2D2                = 26  # [end-to-end] joint detector-descriptor (only with R2D2 detector) - "R2D2: Repeatable and Reliable Detector and Descriptor" 
    KEYNET              = 27  # keynet descriptor is HARDNET (only with KEYNET detector) - "Key.Net: Keypoint Detection by Handcrafted and Learned CNN Filters"   
    BEBLID              = 28  # [binary] only descriptor - " BEBLID: Boosted Efficient Binary Local Image Descriptor"              
    DISK                = 29  # [end-to-end] joint detector-descriptor - "DISK: Learning local features with policy gradient"    
    ALIKED              = 30  # [end-to-end] joint detector-descriptor - "ALIKED: A Lighter Keypoint and Descriptor Extraction Network via Deformable Transformation"
    LIGHTGLUESIFT       = 31  # To be used with LightGlue
    XFEAT               = 32  # [end-to-end] joint detector-descriptor - "XFeat: Accelerated Features for Lightweight Image Matching"
    KEYNETAFFNETHARDNET = 33  # [kornia-based] Convenience module, which implements KeyNet detector + AffNet + HardNet descriptor. "Key.Net: Keypoint Detection by Handcrafted and Learned CNN Filters"


>>>>>>> 6e6bc1f2
class FeatureInfo(object): 
    norm_type = dict() 
    max_descriptor_distance = dict()   # initial reference max descriptor distances used by SLAM for locally searching matches around frame keypoints; 
                                       # these are initialized and then updated by using standard deviation robust estimation (MAD) and exponential smoothing 
                                       # N.B.: these intial reference distances can be easily estimated by using main_feature_matching.py 
                                       #       where (3 x sigma_mad) is computed 
    # 
    norm_type[FeatureDescriptorTypes.NONE] = cv2.NORM_L2
<<<<<<< HEAD
    max_descriptor_distance[FeatureDescriptorTypes.NONE] = float('inf')    
    # 
    norm_type[FeatureDescriptorTypes.SIFT] = cv2.NORM_L2
    max_descriptor_distance[FeatureDescriptorTypes.SIFT] = 450          # SIFT     
    #
    norm_type[FeatureDescriptorTypes.ROOT_SIFT] = cv2.NORM_L2      
    max_descriptor_distance[FeatureDescriptorTypes.ROOT_SIFT] = 0.9     # ROOT_SIFT                 
    #    
    norm_type[FeatureDescriptorTypes.SURF] = cv2.NORM_L2  
    max_descriptor_distance[FeatureDescriptorTypes.SURF] = 0.45         # SURF                    
    #
    norm_type[FeatureDescriptorTypes.ORB] = cv2.NORM_HAMMING
    max_descriptor_distance[FeatureDescriptorTypes.ORB] = 100           # ORB    
    #
    norm_type[FeatureDescriptorTypes.ORB2] = cv2.NORM_HAMMING  
    max_descriptor_distance[FeatureDescriptorTypes.ORB2] = 100          # ORB                   
    #
    norm_type[FeatureDescriptorTypes.BRISK] = cv2.NORM_HAMMING   
    max_descriptor_distance[FeatureDescriptorTypes.BRISK] = 200         # BRISK             
    #
    norm_type[FeatureDescriptorTypes.KAZE] = cv2.NORM_L2    
    max_descriptor_distance[FeatureDescriptorTypes.KAZE] = 1.2          # KAZE                    
    #
    norm_type[FeatureDescriptorTypes.AKAZE] = cv2.NORM_HAMMING       
    max_descriptor_distance[FeatureDescriptorTypes.AKAZE] = 190         # AKAZE             
    #
    norm_type[FeatureDescriptorTypes.FREAK] = cv2.NORM_HAMMING     
    max_descriptor_distance[FeatureDescriptorTypes.FREAK] = 180         # FREAK                                                           
    #
    norm_type[FeatureDescriptorTypes.SUPERPOINT] = cv2.NORM_L2  
    max_descriptor_distance[FeatureDescriptorTypes.SUPERPOINT] = 1.30   # SUPERPOINT       
    #
    norm_type[FeatureDescriptorTypes.TFEAT] = cv2.NORM_L2    
    max_descriptor_distance[FeatureDescriptorTypes.TFEAT] = 11          # TFEAT          
    #
    norm_type[FeatureDescriptorTypes.BOOST_DESC] = cv2.NORM_HAMMING            
    max_descriptor_distance[FeatureDescriptorTypes.BOOST_DESC] = 100    # BOOST_DESC          
    #
    norm_type[FeatureDescriptorTypes.DAISY] = cv2.NORM_L2 
    max_descriptor_distance[FeatureDescriptorTypes.DAISY] = 0.4         # DAISY            
    #
    norm_type[FeatureDescriptorTypes.LATCH] = cv2.NORM_HAMMING    
    max_descriptor_distance[FeatureDescriptorTypes.LATCH] = 120         # LATCH             
    #
    norm_type[FeatureDescriptorTypes.LUCID] = cv2.NORM_HAMMING 
    max_descriptor_distance[FeatureDescriptorTypes.LUCID] = 100         # LUCID               
    #
    norm_type[FeatureDescriptorTypes.VGG] = cv2.NORM_L2    
    max_descriptor_distance[FeatureDescriptorTypes.VGG] = 5             # VGG             
    #
    norm_type[FeatureDescriptorTypes.HARDNET] = cv2.NORM_L2    
    max_descriptor_distance[FeatureDescriptorTypes.HARDNET] = 1.8       # HARDNET          
    #
    norm_type[FeatureDescriptorTypes.GEODESC] = cv2.NORM_L2             # unless GeodescFeature2D.quantize == True 
    max_descriptor_distance[FeatureDescriptorTypes.GEODESC] = 0.4       # GEODESC         
    #
    norm_type[FeatureDescriptorTypes.SOSNET] = cv2.NORM_L2   
    max_descriptor_distance[FeatureDescriptorTypes.SOSNET] = 2          # SOSNET             
    #
    norm_type[FeatureDescriptorTypes.L2NET] = cv2.NORM_L2   
    max_descriptor_distance[FeatureDescriptorTypes.L2NET] = 2.9         # L2NET            
    #
    norm_type[FeatureDescriptorTypes.LOGPOLAR] = cv2.NORM_L2   
    max_descriptor_distance[FeatureDescriptorTypes.LOGPOLAR] = 3.2      # LOGPOLAR                    
    #
    norm_type[FeatureDescriptorTypes.D2NET] = cv2.NORM_L2   
    max_descriptor_distance[FeatureDescriptorTypes.D2NET] = 2.8         # D2NET         
    #
    norm_type[FeatureDescriptorTypes.DELF] = cv2.NORM_L2   
    max_descriptor_distance[FeatureDescriptorTypes.DELF] = 2.1          # DELF                
    #
    norm_type[FeatureDescriptorTypes.CONTEXTDESC] = cv2.NORM_L2         # unless ContextDescFeature2D.quantize == True 
    max_descriptor_distance[FeatureDescriptorTypes.CONTEXTDESC] = 1.6   # CONTEXTDESC    
    #
    norm_type[FeatureDescriptorTypes.LFNET] = cv2.NORM_L2   
    max_descriptor_distance[FeatureDescriptorTypes.LFNET] = 2.2         # LFNET               
    #
    norm_type[FeatureDescriptorTypes.R2D2] = cv2.NORM_L2   
    max_descriptor_distance[FeatureDescriptorTypes.R2D2] = 1.4          # R2D2       
    #
    norm_type[FeatureDescriptorTypes.KEYNET] = cv2.NORM_L2   
    max_descriptor_distance[FeatureDescriptorTypes.KEYNET] = 1.6        # KEYNET      
    #
    norm_type[FeatureDescriptorTypes.BEBLID] = cv2.NORM_HAMMING   
    max_descriptor_distance[FeatureDescriptorTypes.BEBLID] = 110        # BEBLID     (BEBLID_SIZE_256_BITS)
    #
    norm_type[FeatureDescriptorTypes.DISK] = cv2.NORM_L2   
    max_descriptor_distance[FeatureDescriptorTypes.DISK] = 3.1          # DISK   
=======
    max_descriptor_distance[FeatureDescriptorTypes.NONE] = float('inf')            
    #       
    norm_type[FeatureDescriptorTypes.SIFT] = cv2.NORM_L2        
    max_descriptor_distance[FeatureDescriptorTypes.SIFT] = 450                  # SIFT     
    #       
    norm_type[FeatureDescriptorTypes.ROOT_SIFT] = cv2.NORM_L2           
    max_descriptor_distance[FeatureDescriptorTypes.ROOT_SIFT] = 0.9             # ROOT_SIFT                 
    #           
    norm_type[FeatureDescriptorTypes.SURF] = cv2.NORM_L2        
    max_descriptor_distance[FeatureDescriptorTypes.SURF] = 0.45                 # SURF                    
    #       
    norm_type[FeatureDescriptorTypes.ORB] = cv2.NORM_HAMMING        
    max_descriptor_distance[FeatureDescriptorTypes.ORB] = 100                   # ORB    
    #       
    norm_type[FeatureDescriptorTypes.ORB2] = cv2.NORM_HAMMING       
    max_descriptor_distance[FeatureDescriptorTypes.ORB2] = 100                  # ORB                   
    #       
    norm_type[FeatureDescriptorTypes.BRISK] = cv2.NORM_HAMMING          
    max_descriptor_distance[FeatureDescriptorTypes.BRISK] = 200                 # BRISK             
    #       
    norm_type[FeatureDescriptorTypes.KAZE] = cv2.NORM_L2            
    max_descriptor_distance[FeatureDescriptorTypes.KAZE] = 1.2                  # KAZE                    
    #       
    norm_type[FeatureDescriptorTypes.AKAZE] = cv2.NORM_HAMMING              
    max_descriptor_distance[FeatureDescriptorTypes.AKAZE] = 190                 # AKAZE             
    #       
    norm_type[FeatureDescriptorTypes.FREAK] = cv2.NORM_HAMMING          
    max_descriptor_distance[FeatureDescriptorTypes.FREAK] = 180                 # FREAK                                                           
    #       
    norm_type[FeatureDescriptorTypes.SUPERPOINT] = cv2.NORM_L2          
    max_descriptor_distance[FeatureDescriptorTypes.SUPERPOINT] = 1.30           # SUPERPOINT  
    #       
    norm_type[FeatureDescriptorTypes.XFEAT] = cv2.NORM_L2                       # XFEAT   
    max_descriptor_distance[FeatureDescriptorTypes.XFEAT] = 1.9877      
    #       
    norm_type[FeatureDescriptorTypes.TFEAT] = cv2.NORM_L2           
    max_descriptor_distance[FeatureDescriptorTypes.TFEAT] = 11                  # TFEAT          
    #       
    norm_type[FeatureDescriptorTypes.BOOST_DESC] = cv2.NORM_HAMMING                    
    max_descriptor_distance[FeatureDescriptorTypes.BOOST_DESC] = 100            # BOOST_DESC          
    #       
    norm_type[FeatureDescriptorTypes.DAISY] = cv2.NORM_L2       
    max_descriptor_distance[FeatureDescriptorTypes.DAISY] = 0.4                 # DAISY            
    #       
    norm_type[FeatureDescriptorTypes.LATCH] = cv2.NORM_HAMMING          
    max_descriptor_distance[FeatureDescriptorTypes.LATCH] = 120                 # LATCH             
    #       
    norm_type[FeatureDescriptorTypes.LUCID] = cv2.NORM_HAMMING      
    max_descriptor_distance[FeatureDescriptorTypes.LUCID] = 100                 # LUCID               
    #       
    norm_type[FeatureDescriptorTypes.VGG] = cv2.NORM_L2         
    max_descriptor_distance[FeatureDescriptorTypes.VGG] = 5                     # VGG             
    #       
    norm_type[FeatureDescriptorTypes.HARDNET] = cv2.NORM_L2         
    max_descriptor_distance[FeatureDescriptorTypes.HARDNET] = 1.8               # HARDNET          
    #       
    norm_type[FeatureDescriptorTypes.GEODESC] = cv2.NORM_L2                     # unless GeodescFeature2D.quantize == True 
    max_descriptor_distance[FeatureDescriptorTypes.GEODESC] = 0.4               # GEODESC         
    #       
    norm_type[FeatureDescriptorTypes.SOSNET] = cv2.NORM_L2          
    max_descriptor_distance[FeatureDescriptorTypes.SOSNET] = 2                  # SOSNET             
    #       
    norm_type[FeatureDescriptorTypes.L2NET] = cv2.NORM_L2           
    max_descriptor_distance[FeatureDescriptorTypes.L2NET] = 2.9                 # L2NET            
    #       
    norm_type[FeatureDescriptorTypes.LOGPOLAR] = cv2.NORM_L2        
    max_descriptor_distance[FeatureDescriptorTypes.LOGPOLAR] = 3.2              # LOGPOLAR                    
    #       
    norm_type[FeatureDescriptorTypes.D2NET] = cv2.NORM_L2           
    max_descriptor_distance[FeatureDescriptorTypes.D2NET] = 2.8                 # D2NET         
    #       
    norm_type[FeatureDescriptorTypes.DELF] = cv2.NORM_L2        
    max_descriptor_distance[FeatureDescriptorTypes.DELF] = 2.1                  # DELF                
    #       
    norm_type[FeatureDescriptorTypes.CONTEXTDESC] = cv2.NORM_L2                 # unless ContextDescFeature2D.quantize == True 
    max_descriptor_distance[FeatureDescriptorTypes.CONTEXTDESC] = 1.6           # CONTEXTDESC    
    #       
    norm_type[FeatureDescriptorTypes.LFNET] = cv2.NORM_L2           
    max_descriptor_distance[FeatureDescriptorTypes.LFNET] = 2.2                 # LFNET               
    #       
    norm_type[FeatureDescriptorTypes.R2D2] = cv2.NORM_L2        
    max_descriptor_distance[FeatureDescriptorTypes.R2D2] = 1.4                  # R2D2       
    #       
    norm_type[FeatureDescriptorTypes.KEYNET] = cv2.NORM_L2          
    max_descriptor_distance[FeatureDescriptorTypes.KEYNET] = 1.6                # KEYNET      
    #       
    norm_type[FeatureDescriptorTypes.BEBLID] = cv2.NORM_HAMMING         
    max_descriptor_distance[FeatureDescriptorTypes.BEBLID] = 110                # BEBLID     (BEBLID_SIZE_256_BITS)
    #       
    norm_type[FeatureDescriptorTypes.DISK] = cv2.NORM_L2        
    max_descriptor_distance[FeatureDescriptorTypes.DISK] = 3.22                 # DISK   
    #       
    norm_type[FeatureDescriptorTypes.ALIKED] = cv2.NORM_L2        
    max_descriptor_distance[FeatureDescriptorTypes.ALIKED] = 3.19               # ALIKED    
    #       
    norm_type[FeatureDescriptorTypes.LIGHTGLUESIFT] = cv2.NORM_L2        
    max_descriptor_distance[FeatureDescriptorTypes.LIGHTGLUESIFT] = 1.0         # LIGHTGLUESIFT        
    #       
    norm_type[FeatureDescriptorTypes.KEYNETAFFNETHARDNET] = cv2.NORM_L2           
    max_descriptor_distance[FeatureDescriptorTypes.KEYNETAFFNETHARDNET] = 2.40   # KEYNETAFFNETHARDNET      
>>>>>>> 6e6bc1f2
<|MERGE_RESOLUTION|>--- conflicted
+++ resolved
@@ -34,66 +34,6 @@
 '''
 
 class FeatureDetectorTypes(Enum):   
-<<<<<<< HEAD
-    NONE        = 0 
-    SHI_TOMASI  = 1   # "Good Features To Track"
-    FAST        = 2   # "Faster and better: a machine learning approachto corner detection" 
-    SIFT        = 3   # "Object Recognition from Local Scale-Invariant Features"
-    ROOT_SIFT   = 4   # "Three things everyone should know to improve object retrieval"
-    SURF        = 5   # "SURF: Speeded Up Robust Features"
-    ORB         = 6   # "ORB: An efficient alternative to SIFT or SURF"
-    ORB2        = 7   # interface for ORB-SLAM2 features (ORB + spatial keypoint filtering)
-    BRISK       = 8   # "BRISK: Binary Robust Invariant Scalable Keypoints"
-    KAZE        = 9   # "KAZE Features"
-    AKAZE       = 10  # "Fast Explicit Diffusion for Accelerated Features in Nonlinear Scale Spaces"
-    SUPERPOINT  = 11  # [end-to-end] joint detector-descriptor - "SuperPoint: Self-Supervised Interest Point Detection and Description"
-    AGAST       = 12  # "AGAST Corner Detector: faster than FAST and even FAST-ER"
-    GFTT        = 13  # "Good Features To Track" (it includes SHI-TOMASI and HARRIS methods)
-    MSER        = 14  # "Robust Wide Baseline Stereo from Maximally Stable Extremal Regions"
-    MSD         = 15  # "Interest points via maximal self-dissimilarities" - Unfortunately it does not work on my setup! 
-    STAR        = 16  # StarDetector - "Censure: Center surround extremas for realtime feature detection and matching"
-    HL          = 17  # Harris-Laplace - "Scale & affine invariant interest point detectors"
-    D2NET       = 18  # [end-to-end] joint detector-descriptor - "D2-Net: A Trainable CNN for Joint Detection and Description of Local Features".  
-    DELF        = 19  # [end-to-end] joint detector-descriptor - "Large-Scale Image Retrieval with Attentive Deep Local Features".  
-    CONTEXTDESC = 20  # [end-to-end] only with CONTEXTDESC descriptor - "ContextDesc: Local Descriptor Augmentation with Cross-Modality Context"  
-    LFNET       = 21  # [end-to-end] joint detector-descriptor - "LF-Net: Learning Local Features from Images"
-    R2D2        = 22  # [end-to-end] joint detector-descriptor - "R2D2: Repeatable and Reliable Detector and Descriptor"   
-    KEYNET      = 23  # "Key.Net: Keypoint Detection by Handcrafted and Learned CNN Filters"
-    DISK        = 24  # [end-to-end] joint detector-descriptor - "DISK: Learning local features with policy gradient"
-
-class FeatureDescriptorTypes(Enum):
-    NONE        = 0   # used for LK tracker (in main_vo.py)
-    SIFT        = 1   # "Object Recognition from Local Scale-Invariant Features"
-    ROOT_SIFT   = 2   # "Three things everyone should know to improve object retrieval"
-    SURF        = 3   # "SURF: Speeded Up Robust Features"
-    ORB         = 4   # [binary] "ORB: An efficient alternative to SIFT or SURF"
-    ORB2        = 5   # [binary] interface for ORBSLAM2 features     
-    BRISK       = 6   # [binary] "BRISK: Binary Robust Invariant Scalable Keypoints"    
-    KAZE        = 7   # only with KAZE or AKAZE detectors - "KAZE Features"
-    AKAZE       = 8   # [binary] only with KAZE or AKAZE detectors - "Fast Explicit Diffusion for Accelerated Features in Nonlinear Scale Spaces"
-    FREAK       = 9   # [binary] only descriptor - "FREAK: Fast retina keypoint"
-    SUPERPOINT  = 10  # [end-to-end] only with SUPERPOINT detector - "SuperPoint: Self-Supervised Interest Point Detection and Description"
-    TFEAT       = 11  # only descriptor - " Learning local feature descriptors with triplets and shallow convolutional neural networks"
-    BOOST_DESC  = 12  # [binary] only descriptor - "Learning Image Descriptors with Boosting" 
-    DAISY       = 13  # only descriptor - "Daisy: An efficient dense descriptor applied to wide baseline stereo" 
-    LATCH       = 14  # [binary] only descriptor - "LATCH: Learned Arrangements of Three Patch Codes" 
-    LUCID       = 15  # [binary] only descriptor - "Locally uniform comparison image descriptor" - (it requires a color image) <-- !N.B.: not producing good results!
-    VGG         = 16  # only descriptor - "Learning local feature descriptors using convex optimisation" 
-    HARDNET     = 17  # only descriptor - "Working hard to know your neighbor’s margins: Local descriptor learning loss"
-    GEODESC     = 18  # only descriptor - "GeoDesc: Learning Local Descriptors by Integrating Geometry Constraints"
-    SOSNET      = 19  # only descriptor - "SOSNet:Second Order Similarity Regularization for Local Descriptor Learning"
-    L2NET       = 20  # only descriptor - "L2-Net: Deep Learning of Discriminative Patch Descriptor in Euclidean Space"
-    LOGPOLAR    = 21  # only descriptor - "Beyond Cartesian Representations for Local Descriptors"
-    D2NET       = 22  # [end-to-end] joint detector-descriptor (only with D2NET detector) - "D2-Net: A Trainable CNN for Joint Detection and Description of Local Features".  
-    DELF        = 23  # [end-to-end] joint detector-descriptor (only with DELF detector) - "Large-Scale Image Retrieval with Attentive Deep Local Features".
-    CONTEXTDESC = 24  # [end-to-end] only with CONTEXTDESC detector - "ContextDesc: Local Descriptor Augmentation with Cross-Modality Context"      
-    LFNET       = 25  # [end-to-end] joint detector-descriptor (only with LFNET detector) - "LF-Net: Learning Local Features from Images"
-    R2D2        = 26  # [end-to-end] joint detector-descriptor (only with R2D2 detector) - "R2D2: Repeatable and Reliable Detector and Descriptor" 
-    KEYNET      = 27  # keynet descriptor is HARDNET (only with KEYNET detector) - "Key.Net: Keypoint Detection by Handcrafted and Learned CNN Filters"   
-    BEBLID      = 28  # [binary] only descriptor - " BEBLID: Boosted Efficient Binary Local Image Descriptor"              
-    DISK        = 29  # [end-to-end] joint detector-descriptor - "DISK: Learning local features with policy gradient"    
-    
-=======
     NONE                = 0 
     SHI_TOMASI          = 1   # "Good Features To Track"
     FAST                = 2   # "Faster and better: a machine learning approachto corner detection" 
@@ -161,7 +101,6 @@
     KEYNETAFFNETHARDNET = 33  # [kornia-based] Convenience module, which implements KeyNet detector + AffNet + HardNet descriptor. "Key.Net: Keypoint Detection by Handcrafted and Learned CNN Filters"
 
 
->>>>>>> 6e6bc1f2
 class FeatureInfo(object): 
     norm_type = dict() 
     max_descriptor_distance = dict()   # initial reference max descriptor distances used by SLAM for locally searching matches around frame keypoints; 
@@ -170,96 +109,6 @@
                                        #       where (3 x sigma_mad) is computed 
     # 
     norm_type[FeatureDescriptorTypes.NONE] = cv2.NORM_L2
-<<<<<<< HEAD
-    max_descriptor_distance[FeatureDescriptorTypes.NONE] = float('inf')    
-    # 
-    norm_type[FeatureDescriptorTypes.SIFT] = cv2.NORM_L2
-    max_descriptor_distance[FeatureDescriptorTypes.SIFT] = 450          # SIFT     
-    #
-    norm_type[FeatureDescriptorTypes.ROOT_SIFT] = cv2.NORM_L2      
-    max_descriptor_distance[FeatureDescriptorTypes.ROOT_SIFT] = 0.9     # ROOT_SIFT                 
-    #    
-    norm_type[FeatureDescriptorTypes.SURF] = cv2.NORM_L2  
-    max_descriptor_distance[FeatureDescriptorTypes.SURF] = 0.45         # SURF                    
-    #
-    norm_type[FeatureDescriptorTypes.ORB] = cv2.NORM_HAMMING
-    max_descriptor_distance[FeatureDescriptorTypes.ORB] = 100           # ORB    
-    #
-    norm_type[FeatureDescriptorTypes.ORB2] = cv2.NORM_HAMMING  
-    max_descriptor_distance[FeatureDescriptorTypes.ORB2] = 100          # ORB                   
-    #
-    norm_type[FeatureDescriptorTypes.BRISK] = cv2.NORM_HAMMING   
-    max_descriptor_distance[FeatureDescriptorTypes.BRISK] = 200         # BRISK             
-    #
-    norm_type[FeatureDescriptorTypes.KAZE] = cv2.NORM_L2    
-    max_descriptor_distance[FeatureDescriptorTypes.KAZE] = 1.2          # KAZE                    
-    #
-    norm_type[FeatureDescriptorTypes.AKAZE] = cv2.NORM_HAMMING       
-    max_descriptor_distance[FeatureDescriptorTypes.AKAZE] = 190         # AKAZE             
-    #
-    norm_type[FeatureDescriptorTypes.FREAK] = cv2.NORM_HAMMING     
-    max_descriptor_distance[FeatureDescriptorTypes.FREAK] = 180         # FREAK                                                           
-    #
-    norm_type[FeatureDescriptorTypes.SUPERPOINT] = cv2.NORM_L2  
-    max_descriptor_distance[FeatureDescriptorTypes.SUPERPOINT] = 1.30   # SUPERPOINT       
-    #
-    norm_type[FeatureDescriptorTypes.TFEAT] = cv2.NORM_L2    
-    max_descriptor_distance[FeatureDescriptorTypes.TFEAT] = 11          # TFEAT          
-    #
-    norm_type[FeatureDescriptorTypes.BOOST_DESC] = cv2.NORM_HAMMING            
-    max_descriptor_distance[FeatureDescriptorTypes.BOOST_DESC] = 100    # BOOST_DESC          
-    #
-    norm_type[FeatureDescriptorTypes.DAISY] = cv2.NORM_L2 
-    max_descriptor_distance[FeatureDescriptorTypes.DAISY] = 0.4         # DAISY            
-    #
-    norm_type[FeatureDescriptorTypes.LATCH] = cv2.NORM_HAMMING    
-    max_descriptor_distance[FeatureDescriptorTypes.LATCH] = 120         # LATCH             
-    #
-    norm_type[FeatureDescriptorTypes.LUCID] = cv2.NORM_HAMMING 
-    max_descriptor_distance[FeatureDescriptorTypes.LUCID] = 100         # LUCID               
-    #
-    norm_type[FeatureDescriptorTypes.VGG] = cv2.NORM_L2    
-    max_descriptor_distance[FeatureDescriptorTypes.VGG] = 5             # VGG             
-    #
-    norm_type[FeatureDescriptorTypes.HARDNET] = cv2.NORM_L2    
-    max_descriptor_distance[FeatureDescriptorTypes.HARDNET] = 1.8       # HARDNET          
-    #
-    norm_type[FeatureDescriptorTypes.GEODESC] = cv2.NORM_L2             # unless GeodescFeature2D.quantize == True 
-    max_descriptor_distance[FeatureDescriptorTypes.GEODESC] = 0.4       # GEODESC         
-    #
-    norm_type[FeatureDescriptorTypes.SOSNET] = cv2.NORM_L2   
-    max_descriptor_distance[FeatureDescriptorTypes.SOSNET] = 2          # SOSNET             
-    #
-    norm_type[FeatureDescriptorTypes.L2NET] = cv2.NORM_L2   
-    max_descriptor_distance[FeatureDescriptorTypes.L2NET] = 2.9         # L2NET            
-    #
-    norm_type[FeatureDescriptorTypes.LOGPOLAR] = cv2.NORM_L2   
-    max_descriptor_distance[FeatureDescriptorTypes.LOGPOLAR] = 3.2      # LOGPOLAR                    
-    #
-    norm_type[FeatureDescriptorTypes.D2NET] = cv2.NORM_L2   
-    max_descriptor_distance[FeatureDescriptorTypes.D2NET] = 2.8         # D2NET         
-    #
-    norm_type[FeatureDescriptorTypes.DELF] = cv2.NORM_L2   
-    max_descriptor_distance[FeatureDescriptorTypes.DELF] = 2.1          # DELF                
-    #
-    norm_type[FeatureDescriptorTypes.CONTEXTDESC] = cv2.NORM_L2         # unless ContextDescFeature2D.quantize == True 
-    max_descriptor_distance[FeatureDescriptorTypes.CONTEXTDESC] = 1.6   # CONTEXTDESC    
-    #
-    norm_type[FeatureDescriptorTypes.LFNET] = cv2.NORM_L2   
-    max_descriptor_distance[FeatureDescriptorTypes.LFNET] = 2.2         # LFNET               
-    #
-    norm_type[FeatureDescriptorTypes.R2D2] = cv2.NORM_L2   
-    max_descriptor_distance[FeatureDescriptorTypes.R2D2] = 1.4          # R2D2       
-    #
-    norm_type[FeatureDescriptorTypes.KEYNET] = cv2.NORM_L2   
-    max_descriptor_distance[FeatureDescriptorTypes.KEYNET] = 1.6        # KEYNET      
-    #
-    norm_type[FeatureDescriptorTypes.BEBLID] = cv2.NORM_HAMMING   
-    max_descriptor_distance[FeatureDescriptorTypes.BEBLID] = 110        # BEBLID     (BEBLID_SIZE_256_BITS)
-    #
-    norm_type[FeatureDescriptorTypes.DISK] = cv2.NORM_L2   
-    max_descriptor_distance[FeatureDescriptorTypes.DISK] = 3.1          # DISK   
-=======
     max_descriptor_distance[FeatureDescriptorTypes.NONE] = float('inf')            
     #       
     norm_type[FeatureDescriptorTypes.SIFT] = cv2.NORM_L2        
@@ -359,5 +208,4 @@
     max_descriptor_distance[FeatureDescriptorTypes.LIGHTGLUESIFT] = 1.0         # LIGHTGLUESIFT        
     #       
     norm_type[FeatureDescriptorTypes.KEYNETAFFNETHARDNET] = cv2.NORM_L2           
-    max_descriptor_distance[FeatureDescriptorTypes.KEYNETAFFNETHARDNET] = 2.40   # KEYNETAFFNETHARDNET      
->>>>>>> 6e6bc1f2
+    max_descriptor_distance[FeatureDescriptorTypes.KEYNETAFFNETHARDNET] = 2.40   # KEYNETAFFNETHARDNET      