--- conflicted
+++ resolved
@@ -71,11 +71,7 @@
 print_blue "Updating lfnet and downloading lfnet models ..."
 cd thirdparty
 # copy local changes 
-<<<<<<< HEAD
-rsync ./lfnet_changes/inference.py ./lfnet/inference.py
-=======
 #rsync ./lfnet_changes/inference.py ./lfnet/inference.py
->>>>>>> 6e6bc1f2
 # download pretrained model
 cd lfnet 
 git apply ../lfnet.patch 
@@ -95,13 +91,9 @@
 print_blue "Updating keynet ..."
 cd thirdparty
 # copy local changes 
-<<<<<<< HEAD
-rsync ./keynet_changes/keynet_architecture.py ./keynet/keyNet/model/keynet_architecture.py
-=======
 #rsync ./keynet_changes/keynet_architecture.py ./keynet/keyNet/model/keynet_architecture.py
 cd keynet
 git apply ../keynet.patch 
->>>>>>> 6e6bc1f2
 cd $STARTING_DIR
 
 
